use chrono;
use std::cmp;
use std::fs;
use std::io;
use std::path;
use std::time;

#[derive(Debug)]
enum SortType {
    MTime,
    CTime,
    ATime,
}

#[derive(Debug)]
enum SortType {
    MTime,
    CTime,
    ATime,
}

fn main() {
    println!("Please enter the path");
    let mut input = String::new();
    io::stdin()
        .read_line(&mut input)
        .expect("Failed to read line");

    println!("Sorting with: mtime / ctime / atime");
    let mut sort_type = String::new();
    io::stdin()
        .read_line(&mut sort_type)
        .expect("Failed to read line");

    let sort_type = match sort_type.trim() {
        "mtime" => SortType::MTime,
        "ctime" => SortType::CTime,
        "atime" => SortType::ATime,
        _ => {
            eprintln!("Invalid sort type. Defaulting to mtime.");
            SortType::MTime
        }
    };

    println!("Sorting with: mtime / ctime / atime");
    let mut sort_type = String::new();
    io::stdin().read_line(&mut sort_type).expect("Failed to read line");

    let sort_type = match sort_type.trim() {
        "mtime" => SortType::MTime,
        "ctime" => SortType::CTime,
        "atime" => SortType::ATime,
        _ => {
            eprintln!("Invalid sort type. Defaulting to mtime.");
            SortType::MTime
        }
    };

    let path = path::Path::new(input.trim());

<<<<<<< HEAD
    list_by_date(path, sort_type).unwrap_or_else(|err| eprintln!("Error: {}", err));
=======
    list_by_date(path, sort_type)
        .unwrap_or_else(|err| eprintln!("Error: {}", err));
>>>>>>> 8d4c70d7
}

fn list_by_date(path: &path::Path, sort_type: SortType) -> io::Result<()> {
    println!("Opening {} and sorting by {:?}", path.display(), sort_type);

    let mut entries: Vec<path::PathBuf> = fs::read_dir(&path)?
        .filter_map(|res| res.ok().map(|e| e.path()))
        .filter(|p| fs::metadata(p).is_ok())
        .collect();

    entries.sort_by_key(|k| {
<<<<<<< HEAD
        cmp::Reverse(
            fs::metadata(k)
                .map(|m| get_time_type(&m, &sort_type))
                .unwrap_or(time::UNIX_EPOCH),
        )
    });

    for entry in entries {
        let metadata = fs::metadata(&entry).expect("Failed to get metadata for entry");
        let time = get_time_type(&metadata, &sort_type);
        let datetime: chrono::DateTime<chrono::Local> = time.into();
        println!(
            "Name: {} | Date: {}",
            entry.display(),
            datetime.format("%Y-%m-%d %H:%M:%S")
        );
=======
        fs::metadata(k)
            .map(|m| get_time_type(&m, &sort_type))
            .unwrap_or(time::UNIX_EPOCH)
    });

    for entry in entries {
        let metadata = fs::metadata(&entry)?;
        let time = get_time_type(&metadata, &sort_type);
        let datetime: DateTime<Local> = time.into();
        println!("Name: {} | Date: {}", entry.display(), datetime.format("%Y-%m-%d %H:%M:%S"));
>>>>>>> 8d4c70d7
    }

    Ok(())
}

fn get_time_type(meta: &fs::Metadata, sort_type: &SortType) -> time::SystemTime {
    match sort_type {
        SortType::MTime => meta.modified().unwrap_or(time::UNIX_EPOCH),
        SortType::ATime => meta.accessed().unwrap_or(time::UNIX_EPOCH),
        SortType::CTime => meta.created().unwrap_or(time::UNIX_EPOCH),
    }
}<|MERGE_RESOLUTION|>--- conflicted
+++ resolved
@@ -10,14 +10,7 @@
     MTime,
     CTime,
     ATime,
-}
-
-#[derive(Debug)]
-enum SortType {
-    MTime,
-    CTime,
-    ATime,
-}
+} 
 
 fn main() {
     println!("Please enter the path");
@@ -42,28 +35,9 @@
         }
     };
 
-    println!("Sorting with: mtime / ctime / atime");
-    let mut sort_type = String::new();
-    io::stdin().read_line(&mut sort_type).expect("Failed to read line");
-
-    let sort_type = match sort_type.trim() {
-        "mtime" => SortType::MTime,
-        "ctime" => SortType::CTime,
-        "atime" => SortType::ATime,
-        _ => {
-            eprintln!("Invalid sort type. Defaulting to mtime.");
-            SortType::MTime
-        }
-    };
-
     let path = path::Path::new(input.trim());
 
-<<<<<<< HEAD
     list_by_date(path, sort_type).unwrap_or_else(|err| eprintln!("Error: {}", err));
-=======
-    list_by_date(path, sort_type)
-        .unwrap_or_else(|err| eprintln!("Error: {}", err));
->>>>>>> 8d4c70d7
 }
 
 fn list_by_date(path: &path::Path, sort_type: SortType) -> io::Result<()> {
@@ -75,7 +49,6 @@
         .collect();
 
     entries.sort_by_key(|k| {
-<<<<<<< HEAD
         cmp::Reverse(
             fs::metadata(k)
                 .map(|m| get_time_type(&m, &sort_type))
@@ -92,18 +65,6 @@
             entry.display(),
             datetime.format("%Y-%m-%d %H:%M:%S")
         );
-=======
-        fs::metadata(k)
-            .map(|m| get_time_type(&m, &sort_type))
-            .unwrap_or(time::UNIX_EPOCH)
-    });
-
-    for entry in entries {
-        let metadata = fs::metadata(&entry)?;
-        let time = get_time_type(&metadata, &sort_type);
-        let datetime: DateTime<Local> = time.into();
-        println!("Name: {} | Date: {}", entry.display(), datetime.format("%Y-%m-%d %H:%M:%S"));
->>>>>>> 8d4c70d7
     }
 
     Ok(())
